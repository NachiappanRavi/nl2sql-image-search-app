--- conflicted
+++ resolved
@@ -4,19 +4,12 @@
 
 ## 🌟 Features
 
-<<<<<<< HEAD
-- **Natural Language to SQL Conversion**: Advanced NLP capabilities to convert user queries into SQL statements
+- **Natural Language Processing**: Query images using everyday language
 - **AI-Powered Search**: Leverages Google's Gemini AI for intelligent image matching
-
-- **Advanced Query Processing**:
-  - Case-insensitive matching
-  - Typo tolerance and fuzzy matching
-  - Context-aware query understanding
-  - Follow-up question handling
-=======
-- **Natural Language Processing**: Query images using natural language
-- **AI-Powered Search**: Leverages Google's Gemini AI for intelligent image matching
->>>>>>> 765fa281
+- **Dynamic Image Display**: Responsive grid layout for image results
+- **SQL Database Integration**: Efficient data storage and retrieval
+- **Secure Configuration**: Protected API key management
+- **Comprehensive Logging**: Detailed activity tracking and error monitoring
 
 ## 🚀 Quick Start
 
